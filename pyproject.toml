[tool.poetry]
name = "xpypact"
version = "0.3.0"
description = "\"Python tools to work with elements and isotopes\""
authors = ["dvp <dmitri_portnov@yahoo.com>"]
license = "MIT"
homepage = "https://github.com/MC-kit/xpypact"
repository = "https://github.com/MC-kit/xpypact"
documentation = "https://xpypact.readthedocs.io"
keywords = [
    "element",
    "nuclide",
    "isotope",
    "abundance",
    "FISPACT",
    "activation",
    "duckdb",
    "parquet"
]
readme = "README.rst"
packages = [
    { include = "xpypact", from = "src" },
]
# Select from PyPI classifiers: https://pypi.org/classifiers/
classifiers = [
    "Development Status :: 3 - Alpha",
    "Environment :: Console",
    "Intended Audience :: Developers",
    "Intended Audience :: Science/Research",
    "Operating System :: OS Independent",
    "Programming Language :: Python",
    "Topic :: Scientific/Engineering :: Physics",
]

[build-system]
requires = ["poetry-core >= 1.5.2"]
build-backend = "poetry.core.masonry.api"

# [tool.poetry.scripts]
# xpypact = "xpypact.cli.runner:xpypact"

[tool.poetry.urls]
documentation = "https://xpypact.readthedocs.io"
Changelog = "https://github.com/MC-kit/xpypact/releases"


[tool.poetry.dependencies]
python = ">=3.8.1,<4.0"
duckdb = ">=0.7.1"
h5netcdf = ">=0.13.1"
mckit-nuclides = {version = ">=0.1.1", allow-prereleases = true}
numpy = ">=1.24.2"
openpyxl = ">=3.0.9"
orjson = ">=3.6.7"
pandas = ">=2.0.0"
xarray = ">=2022.3.0"
multipledispatch = ">=0.6.0"

[tool.poetry.group.dev.dependencies]
Pygments = ">=2.10.0"
nox = ">=2022.1.7"
tomli = { version = ">=2.0.1", python="<3.11" }

#[tool.poetry.group.profile]
#optional = true

#[tool.poetry.group.profile.dependencies]
# TODO dvp: apply yappi: https://coderzcolumn.com/tutorials/python/yappi-yet-another-python-profiler
#yappi = ">=1.3.2"

[tool.poetry.group.pre_commit.dependencies]
pre-commit = ">=2.15.0"
rstcheck = ">=3.3.1"
pydocstringformatter = "^0.7.3"

[tool.poetry.group.black.dependencies]
black = ">=22.8.0"  #TODO dvp: update with safety and packaging

[tool.poetry.group.isort.dependencies]
isort = ">=5.9.3"
pycln = {version = "^2.1.1", extras = ["click"]}

[tool.poetry.group.test.dependencies]
pytest = ">=7.1"
pytest-cache = ">=1.0"
pytest-cov = ">=4.0"
pytest-mock = ">=3.9"
pytest-randomly = ">=3.12"
coverage = { version = ">=6.1.2", extras = ["toml"] }
pytest-benchmark = "^4.0.0"

[tool.poetry.group.coverage.dependencies]
coverage = { version = ">=6.1.2", extras = ["toml"] }

[tool.poetry.group.xdoctest.dependencies]
xdoctest = {extras = ["colors"], version = ">=0.15.10"}

[tool.poetry.group.typeguard.dependencies]
typeguard = ">=2.13.3"
# typeguard = ">=3.0.2"  - pygls, which is required by ruff-lsp, doesn't allow newer version

[tool.poetry.group.mypy.dependencies]
mypy = ">=1.2.0"
pep8-naming = ">=0.12.1"
types-setuptools = ">=57.4.2"
numpy = ">=1.23.2"

[tool.poetry.group.flake8.dependencies]
darglint = ">=1.8.1"
flake8 = ">=6.0.0"
#flake8 = ">=6.0.0"
flake8-adjustable-complexity = ">=0.0.6"
flake8-annotations = ">=2.6.2"
flake8-annotations-coverage = ">=0.0.6"
flake8-bandit = ">=4.1.1"
flake8-bugbear = ">=23.3.23"
flake8-builtins = ">=1.5.3"
flake8-class-attributes-order = ">=0.1.3"
flake8-cognitive-complexity = ">=0.1.0"
flake8-colors = ">=0.1.9"
flake8-commas = ">=2.1.0"
flake8-comprehensions = ">=3.10.0"
flake8-docstrings = ">=1.6.0"
# flake8-eradicate = ">=1.4.0"  #TODO dvp: return with  flake8-eradicate update
flake8-expression-complexity = ">=0.0.11"
flake8-functions = ">=0.0.7"
flake8-import-order = ">=0.18.1"
flake8-pie = ">=0.16.0"
flake8-print = ">=5.0.0"
flake8-rst-docstrings = ">=0.2.7"
flake8-scream = ">=0.1.0"
flake8-simplify = ">=0.19.3"
flake8-use-fstring = ">=1.4"
flake8-use-pathlib = ">=0.3.0"
pandas-vet = ">=0.2.3"
tryceratops = ">=1.0.1"
pylint = ">=2.15.10"
flake8-pylint = ">=0.1.3"
# TODO dvp: check/use flake8-pyprojecttoml plugin
# https://gitlab.com/durko/flake8-pyprojecttoml/-/blob/master/pyproject.toml

[tool.poetry.group.docs.dependencies]
sphinx = ">=6.1.3"
sphinx-autodoc-typehints = ">=1.19.5"

[tool.poetry.group.docs_auto.dependencies]
sphinx-autobuild = ">=2021.3.14"


[tool.poetry.group.pylsp.dependencies]
pylsp-mypy = ">=0.6.6"
pyls-isort = ">=0.2.2"
python-lsp-black = ">=1.2.1"
pyls-memestra = ">=0.0.16"
pylsp-rope = ">=0.1.11"
ruff-lsp = "^0.0.24"

[tool.poetry.group.ruff.dependencies]
ruff = ">=0.0.259"


[tool.poetry.group.adhoc]
optional = true

[tool.poetry.group.adhoc.dependencies]
pyarrow = "^11.0.0"

[tool.poetry.group.analysis]
optional = true

[tool.poetry.group.analysis.dependencies]
jupyterlab = "^3.6.3"  # don't use >= - installs development version 4.0...

[tool.isort]
atomic = true
ensure_newline_before_comments = true
known_first_party = "src"
known_third_party = "mpl_toolkits,matplotlib,numpy,scipy"
known_typing = "typing,types,typing_extensions,mypy,mypy_extensions"
sections = "FUTURE,TYPING,STDLIB,THIRDPARTY,FIRSTPARTY,LOCALFOLDER"
default_section = "FIRSTPARTY"
use_parentheses = true
multi_line_output = 3
line_length = 100
include_trailing_comma = true
lines_between_types = 1
skip_gitignore = true
skip_glob = ["*-example.py"]


# NOTE: you have to use single-quoted strings in TOML for regular expressions.
# It's the equivalent of r-strings in Python.  Multiline strings are treated as
# verbose regular expressions by Black.  Use [ ] to denote a significant space
# character.

[tool.black]
line-length = 100
include = '''
(
    \.pyi?$
)
'''
exclude = '''
(
    \.eggs
  | \.git
  | \.mypy_cache
  | \.pytest_cache
  | \.nox
  | \.venv
  | \.idea
  | _build
  | build
  | build_configs
  | dist
  | 3rd-party
  | data
  | htmlcov
  | \.egg-info
  | _tab\.py$
  | notebooks
  | wrk
)
'''

[tool.pytest.ini_options]
minversion = "6.0"
norecursedirs = ".* build dist *.egg-info data htmlcov notebooks tools wrk"
python_functions = "test_*  profile_*"
addopts = "-ra -q --tb=short --doctest-modules --strict-markers --ignore setup.py --failed-first"
doctest_optionflags = "NORMALIZE_WHITESPACE IGNORE_EXCEPTION_DETAIL ALLOW_UNICODE ALLOW_BYTES"
testpaths = ["tests"]
markers = [
    "slow: too slow tests"
]
# xfail tests that pass should fail the test suite
xfail_strict = true
filterwarnings = [
    "error",
    'ignore:Implementing implicit namespace packages \(as specified in PEP 420\) is preferred to `pkg_resources.declare_namespace`',
    "ignore:.*not typechecking multipledispatch.dispatcher.*UserWarning",
    'ignore:.*io.FileIO \[closed\]',
    'ignore:.*Deprecated call to `pkg_resources.declare_namespace',
    'ignore:.*DeprecationWarning.*Implicit None on return values'
]
log_format = "%(asctime)s %(levelname)s %(message)s"
log_date_format = "%Y-%m-%d %H:%M:%S"

[tool.xdoctest]
quiet = true
options = ""

# [tool.coverage]
[tool.coverage.paths]
source = ["src", ".nox/*/site-packages"]

[tool.coverage.run]
branch = true
source = ["src"]
omit = ["*_tab.py", "**/__init__.py"]

[tool.coverage.report]
show_missing = true
skip_covered = true
fail_under = 100
omit = ["*_tab.py", "**/__init__.py", "**/types.py"]
# Regexes for lines to exclude from consideration
exclude_lines = [
    # Have to re-enable the standard pragma
    "pragma: no cover",
    # Don't complain about missing debug-only code:
    "def __repr__",
    "if self.debug",
    # Don't complain if tests don't hit defensive assertion code:
    "raise AssertionError",
    "raise NotImplementedError",
    # Don't complain if non-runnable code isn't run:
    "if 0:",
    "if __name__ == .__main__.:",
    "if TYPE_CHECKING:",
]
ignore_errors = true
sort = "Cover"


# MyPy config
# See https://mypy.readthedocs.io/en/stable/config_file.html#using-a-pyproject-toml-file
#     https://dev.to/tusharsadhwani/the-comprehensive-guide-to-mypy-561m
[tool.mypy]
python_version = "3.11"
# strict = true     # TODO dvp: uncomment this to get strict control
follow_imports = "silent"
# namespace_packages = true
warn_return_any = true
warn_unused_configs = true
show_error_codes = true
enable_error_code = ["ignore-without-code", "redundant-expr", "truthy-bool"]
disable_error_code = ["annotation-unchecked"]
show_error_context = true
error_summary = true
warn_redundant_casts = true
warn_unreachable = true
warn_unused_ignores = true
files = "src/**/*.py"
plugins = ["numpy.typing.mypy_plugin"]

[[tool.mypy.overrides]]
module = [
    "click",
    "click.testing",
    "dask.*",
    "importlib_resources",
    "loguru",
    "mckit_nuclides.*",
    "multipledispatch",
    "nox",
    "numpy.testing",
    "orjson",
    "pandas",
    "pytest",
    "scipy.constants",
    "tomli",
    "tomllib",
    "xarray.*"
]
ignore_missing_imports = true

[[tool.mypy.overrides]]
module = [
    "tomllib",
    "tomli"
]
allow_redefinition = true
disable_error_code = "no-redef"

[tool.check-manifest]
ignore = [
    "tests/*",
    "tools/*",
    "*.yaml",
    "noxfile.py",
]

[tool.ipdb]
# For debugging in jupyterlab and ipython
# see https://github.com/gotcha/ipdb
context=5

[tool.tryceratops]
include = ["src"]
experimental = true

[tool.pycln]
path = "src"
exclude = '''
(
    \.egg-info
  | \.eggs
  | \.git
  | \.mypy_cache
  | \.pytest_cache
  | \.nox
  | \.venv
  | \.idea
  | _build
  | 3rd-party
  | build
  | build_configs
  | data
  | dist
  | notebooks
  | htmlcov
  | wrk
  | [Pp]arser
  | tab\.py
)
'''
#silence = true


[tool.pydocstringformatter]
write = true
style = "pep257"
exclude = ["tools/**","src/**/*_parser.py","src/**/*_tab.py"]
strip-whitespaces = true
max-line-length = 100
summary-quotes-same-line = true


[tool.pylint]
good-names-rgxs=["."]  # a single character variable is okay
logging-format-style="new"   # use {} in logging messages
deprecated-modules=["six"]

[tool.ruff]
target-version = "py38"
#see full list: https://beta.ruff.rs/docs/rules/#pyflakes-f
#or run 'ruff linter' to see a brief list
select= [
    "A", # flake8-builtins
    "ANN", # flake8-annotations
    "ARG", # flake8-unused-arguments
    "B", # flake8-bugbear
    "BLE", # flake8-blind-except
    "C4", # flake8-comprehensions
    "C90", # mccabe
    "COM", # flake8-commas
    "DJ", # flake8-django
    "D", # pydocstyle
    "DTZ", # flake8-datetimez
    "EM", # flake8-errmsg
    "ERA", # eradicate
    "E", # pycodestyle
    "EXE", # flake8-executable
    "FBT", # flake8-boolean-trap
    "F", # Pyflakes
    "G", # flake8-logging-format
    "ICN", # flake8-import-conventions
    "I", # isort
    "INP", # flake8-no-pep420
    "ISC", # flake8-implicit-str-concat
    "N", # pep8-naming
    "NPY", # NumPy-specific rules
    "PD", # pandas-vet
    "PGH", # pygrep-hooks
    "PIE", # flake8-pie
    "PL", # Pylint
    "PT", # flake8-pytest-style
    "PTH", # flake8-use-pathlib
    "PYI", # flake8-pyi
    "Q", # flake8-quotes
    "RET", # flake8-return
    "RSE", # flake8-raise
    "RUF", # Ruff-specific rules
    "S", # flake8-bandit
    "SIM", # flake8-simplify
    "SLF", # flake8-self
    "T10", # flake8-debugger
    "T20", # flake8-print
    "TCH", # flake8-type-checking
    "TID", # flake8-tidy-imports
    "TRY", # tryceratops
    "UP", # pyupgrade
    "W", # pycodestyle 2
    "YTT", # flake8-2020
]

# Ignore rules that currently fail on the codebase
ignore = [
    "ANN001", # ANN001 Missing type annotation for function argument: doesn't allow to use functools dispatching
    "ANN002", # ANN002 Missing type annotation for *drop_items: ... as above
    "ANN101", # ANN101 Missing type annotation for self in method
    "ANN102", # ANN102 Missing type annotation for cls in classmethod
    # "ANN201", # Missing return type annotation for public function `mesh2com`
    "ANN202", # ANN202 Missing return type annotation for protected function: ... dispatching
    "ANN204", # ANN204 Missing return type annotation for special method

    # "ARG001", # Unused function argument: `expected`

    "B905",   # B905 `zip()` without an explicit `strict=` parameter - ignore while support 3.8, 3.9

    # "C812",   # C812 Missing trailing comma: black compatibility
    # "C901",   # too complex - ...

    # "D100",   # Missing docstring in public module
    # "D101",   # Missing docstring in public class
    # "D102",   # Missing docstring in public method
    # "D103",   # Missing docstring in public function
    "D105",   # D105 Missing docstring in magic method (__hash__, __eq__)
    # "D104",   # Missing docstring in public package
    # "D106",   # Missing docstring in public nested class
    "D107",   # Missing docstring in __init__
    # "D417",   # Missing argument descriptions in the docstring: `config`, `ebins`, - TODO


    # "E203",   # E203: Whitespace before ‘:'
    # "E401",  # Multiple imports on one line
    # "E402",  # Module level import not at top of file
    # "E501",  # Line too long (<LENGTH> > 100 characters)
    # "E701",  # Multiple statements on one line (colon)
    # "E702",  # Multiple statements on one line (semicolon)
    # "E703",  # Statement ends with an unnecessary semicolon
    # "E704",  # Multiple statements on one line (def)
    # "E711",  # Comparison to `None` should be `cond is not None`
    # "E712",  # Comparison to `<BOOL>` should be `cond is <BOOL>`
    # "E713",  # Test for membership should be `not in`
    # "E714",  # Test for object identity should be `is not`
    # "E721",  # Do not compare types, use `isinstance()`
    # "E722",  # Do not use bare `except`
    # "E731",  # Do not assign a `lambda` expression, use a `def`
    # "E741",  # Ambiguous variable name: `<VARIABLE>`
    # "E743",  # Ambiguous function name: `<FUNCTION>`

<<<<<<< HEAD
=======
    # "EM101",   # Exception must not use a string literal, assign to variable first
>>>>>>> b4e498bc
    # "EM102",   # Exception must not use an f-string literal, assign to variable first

    # "N803",    # Argument name `R` should be lowercase
    # "N806",    # Variable `D` in function should be lowercase

    # "F401",  # `<TYPE>` imported but unused
    # "F403",  # `from <MODULE> import *` used; unable to detect undefined names
    # "F405",  # `<TYPE>` may be undefined, or defined from star imports: `<MODULE>`
    # "F523",  # `.format` call has unused arguments at position(s): <INDEX>
    # "F601",  # Dictionary key literal `'<KEY>'` repeated
    # "F811",  # Redefinition of unused `<VARIABLE>` from line <LINE>
    # "F821",  # Undefined name `VARIABLE`
    # "F823",  # Local variable `VARIABLE` referenced before assignment
    # "F841",  # Local variable `VARIABLE` is assigned to but never used

    # "FBT001",  # Boolean positional arg in function definition (TODO!)
<<<<<<< HEAD

    "I001",  # import order is controlled by isort
=======
    # "FBT002",  # Boolean default value in function definition (TODO!)
    # "FBT003",  # Boolean positional value in function call

    "I001",    # import order is controlled by isort
>>>>>>> b4e498bc
    # "I101",
    # "I201",
    # "I202",
    # "INP001",  # File `tools/clear-prev-dist-info.py` is part of an implicit namespace package.

# ignore some questionable pandas-vet warnings
    # "PD005", # use operator instead of method
    # "PD008", # We use at() to access single values
    # "PD009", # And we use iat()

    "PLE1205", # logging-too-many-args - with use logure with '{' style of placeholders

    # "PLR0912", # Too many branches (15 > 12)
    # "PLR0913", # Too many arguments to function call (6 > 5)
    # "PLR0915", # Too many statements (65 > 50)
    "PLR2004", # magic number - don't want declare 0.0 as constant
<<<<<<< HEAD
=======
    # "PLR5501", # Consider using `elif` instead of `else` then `if` to remove one indentation level

>>>>>>> b4e498bc
    "PT019",   # Fixture `_bin` without value is injected as parameter (false positive?)

    # "S101",    # Use of `assert` detected
    # "S301",    # `pickle` and modules that wrap... - TODO - use sql instead of pickle

<<<<<<< HEAD
    # "TCH001",  # Move application import `mckit.utils.named` into a type-checking block
    # "TRY003",  # Avoid specifying long messages outside the exception class
=======
    # "SLF001",  # Private member accessed: `_geometry_spec`

    # "TCH001",  # Move application import `mckit.utils.named` into a type-checking block

    # "TRY003",  #  Avoid specifying long messages outside the exception class
>>>>>>> b4e498bc

    # "W503",  # Line break before binary operator: for compatibility with black settings
]

# Same as Black.
line-length = 100

# show an enumeration of all autofixed lint violations
show-fixes = true

# show source code snippets when reporting violations
show-source = true

src = ["src", "test"]

# Allow unused variables when underscore-prefixed.
# dummy-variable-rgx = "^(_+|(_+[a-zA-Z0-9_]*[a-zA-Z0-9]+?))$"
dummy-variable-rgx = "^_$"
exclude = [
  "docs/source/conf.py",
  "__pycache__",
  "adhoc",
  "wrk",
  "*.egg-info",
  ".cache",
  "notebooks/dvp/*.py"
]
# Assume Python 3.10.
# target-version = "py310"

[tool.ruff.per-file-ignores]
"__init__.py" = ["E402"]
"benchmarks/*" = ["S101"]
"noxfile.py" = ["ANN"]
"src/xpypact/fluxes.py" = ["F811"]
"src/xpypact/inventory.py" = ["F811"]
"src/xpypact/data_arrays.py" = ["ANN401", "PD011"]
"src/xpypact/utils/resource.py" = ["ANN202"]
<<<<<<< HEAD
"tests/*" = ["ANN", "D100", "D101", "D102", "D103", "D104",  "PLR2004", "S101"]
=======
>>>>>>> b4e498bc
"tools/*" = ["T201", "INP001"]

[tool.ruff.mccabe]
# Unlike Flake8, default to a complexity level of 10.
max-complexity = 10

[tool.ruff.flake8-type-checking]
strict = true

[tool.ruff.isort]
known-first-party = ["src"]
known-third-party = ["mpl_toolkits", "matplotlib", "numpy", "scipy"]
required-imports = ["from __future__ import annotations"]


[tool.ruff.flake8-pytest-style]
parametrize-names-type = "csv"

[tool.ruff.pydocstyle]
# Use Google-style docstrings.
convention = "google"<|MERGE_RESOLUTION|>--- conflicted
+++ resolved
@@ -491,10 +491,7 @@
     # "E741",  # Ambiguous variable name: `<VARIABLE>`
     # "E743",  # Ambiguous function name: `<FUNCTION>`
 
-<<<<<<< HEAD
-=======
     # "EM101",   # Exception must not use a string literal, assign to variable first
->>>>>>> b4e498bc
     # "EM102",   # Exception must not use an f-string literal, assign to variable first
 
     # "N803",    # Argument name `R` should be lowercase
@@ -511,15 +508,10 @@
     # "F841",  # Local variable `VARIABLE` is assigned to but never used
 
     # "FBT001",  # Boolean positional arg in function definition (TODO!)
-<<<<<<< HEAD
-
-    "I001",  # import order is controlled by isort
-=======
     # "FBT002",  # Boolean default value in function definition (TODO!)
     # "FBT003",  # Boolean positional value in function call
 
     "I001",    # import order is controlled by isort
->>>>>>> b4e498bc
     # "I101",
     # "I201",
     # "I202",
@@ -536,26 +528,18 @@
     # "PLR0913", # Too many arguments to function call (6 > 5)
     # "PLR0915", # Too many statements (65 > 50)
     "PLR2004", # magic number - don't want declare 0.0 as constant
-<<<<<<< HEAD
-=======
     # "PLR5501", # Consider using `elif` instead of `else` then `if` to remove one indentation level
 
->>>>>>> b4e498bc
     "PT019",   # Fixture `_bin` without value is injected as parameter (false positive?)
 
     # "S101",    # Use of `assert` detected
     # "S301",    # `pickle` and modules that wrap... - TODO - use sql instead of pickle
 
-<<<<<<< HEAD
+    # "SLF001",  # Private member accessed: `_geometry_spec`
+
     # "TCH001",  # Move application import `mckit.utils.named` into a type-checking block
-    # "TRY003",  # Avoid specifying long messages outside the exception class
-=======
-    # "SLF001",  # Private member accessed: `_geometry_spec`
-
-    # "TCH001",  # Move application import `mckit.utils.named` into a type-checking block
 
     # "TRY003",  #  Avoid specifying long messages outside the exception class
->>>>>>> b4e498bc
 
     # "W503",  # Line break before binary operator: for compatibility with black settings
 ]
@@ -588,16 +572,13 @@
 
 [tool.ruff.per-file-ignores]
 "__init__.py" = ["E402"]
+"src/xpypact/fluxes.py" = ["F811"]
 "benchmarks/*" = ["S101"]
 "noxfile.py" = ["ANN"]
-"src/xpypact/fluxes.py" = ["F811"]
+"tests/*" = ["ANN", "D100", "D101", "D102", "D103", "D104",  "PLR2004", "S101"]
 "src/xpypact/inventory.py" = ["F811"]
 "src/xpypact/data_arrays.py" = ["ANN401", "PD011"]
 "src/xpypact/utils/resource.py" = ["ANN202"]
-<<<<<<< HEAD
-"tests/*" = ["ANN", "D100", "D101", "D102", "D103", "D104",  "PLR2004", "S101"]
-=======
->>>>>>> b4e498bc
 "tools/*" = ["T201", "INP001"]
 
 [tool.ruff.mccabe]
