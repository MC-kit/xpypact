--- conflicted
+++ resolved
@@ -27,11 +27,7 @@
 
     steps:
       - name: Check out the repository
-<<<<<<< HEAD
-        uses: actions/checkout@v3.4.0
-=======
         uses: actions/checkout@v3.5.0
->>>>>>> 1e79945d
         with:
           fetch-depth: 2    # need previous revision to define tag
 
