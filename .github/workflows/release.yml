name: Release

env:
  PYTHON_VERSION: '3.11'

on:
  workflow_dispatch:

  push:
    branches:
      - main
      - master

defaults:
  run:
    shell: bash

concurrency:
  group: ci-release-${{ github.ref }}-1
  cancel-in-progress: true


jobs:
  release:
    name: Release
    runs-on: ubuntu-latest

    steps:
      - name: Check out the repository
        uses: actions/checkout@v4
        with:
          fetch-depth: 2    # need previous revision to define tag

      - name: Set up Python
        uses: actions/setup-python@v5
        with:
          python-version: ${{ env.PYTHON_VERSION }}

      - name: Fix pip version
        run: |
          pip install --constraint=.github/constraints.txt pip
          pip --version

      - name: Install Poetry
        run: |
          pip install --constraint=.github/constraints.txt poetry
          poetry --version

      - name: Check if there is a parent commit
        id: check-parent-commit
        run: |
          echo "::set-output name=sha::$(git rev-parse --verify --quiet HEAD^)"

      - name: Detect and tag new version
        id: check-version
        if: steps.check-parent-commit.outputs.sha
        uses: salsify/action-detect-and-tag-new-version@v2.0.3
        with:
          version-command: poetry version --short

      - name: Bump version for developmental release
        if: "! steps.check-version.outputs.tag"
        run: |
          poetry version patch &&
          version=$(poetry version --short) &&
          poetry version $version.dev.$(date +%s)

      - name: Build package
        run: |
          poetry build --ansi

      - name: Publish package on PyPI
        if: steps.check-version.outputs.tag
        uses: pypa/gh-action-pypi-publish@release/v1
        with:
          user: __token__
          password: ${{ secrets.PYPI_TOKEN }}

      - name: Publish package on TestPyPI
        if: "! steps.check-version.outputs.tag"
        uses: pypa/gh-action-pypi-publish@release/v1
        with:
          user: __token__
          password: ${{ secrets.TEST_PYPI_TOKEN }}
          repository_url: https://test.pypi.org/legacy/

      - name: Publish the release notes
<<<<<<< HEAD
        uses: release-drafter/release-drafter@v5.25.0
=======
        uses: release-drafter/release-drafter@v5
>>>>>>> 2b49f374
        with:
          publish: ${{ steps.check-version.outputs.tag != '' }}
          tag: ${{ steps.check-version.outputs.tag }}
        env:
          GITHUB_TOKEN: ${{ secrets.MCKIT_GITHUB_TOKEN }}<|MERGE_RESOLUTION|>--- conflicted
+++ resolved
@@ -85,11 +85,7 @@
           repository_url: https://test.pypi.org/legacy/
 
       - name: Publish the release notes
-<<<<<<< HEAD
-        uses: release-drafter/release-drafter@v5.25.0
-=======
         uses: release-drafter/release-drafter@v5
->>>>>>> 2b49f374
         with:
           publish: ${{ steps.check-version.outputs.tag != '' }}
           tag: ${{ steps.check-version.outputs.tag }}
