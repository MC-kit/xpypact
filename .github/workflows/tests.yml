--- conflicted
+++ resolved
@@ -36,11 +36,7 @@
       !contains(github.event.head_commit.message, '[skip_ci]')
     steps:
       - name: Check out the repository
-<<<<<<< HEAD
-        uses: actions/checkout@v3.4.0
-=======
-        uses: actions/checkout@v3.5.0
->>>>>>> 1e79945d
+        uses: actions/checkout@v3.5.0
 
       - name: Set up Python 3.10  # on 3.11 pip install in unstable: "canonicalize" fails occasionally
         uses: actions/setup-python@v4.5.0
@@ -141,11 +137,7 @@
     steps:
 
       - name: Checkout repository
-<<<<<<< HEAD
-        uses: actions/checkout@v3.4.0
-=======
-        uses: actions/checkout@v3.5.0
->>>>>>> 1e79945d
+        uses: actions/checkout@v3.5.0
         with:
           fetch-depth: 1
 
@@ -195,11 +187,7 @@
     steps:
 
       - name: Check out the repository
-<<<<<<< HEAD
-        uses: actions/checkout@v3.4.0
-=======
-        uses: actions/checkout@v3.5.0
->>>>>>> 1e79945d
+        uses: actions/checkout@v3.5.0
 
       - name: Set up Python 3.11
         uses: actions/setup-python@v4.5.0
