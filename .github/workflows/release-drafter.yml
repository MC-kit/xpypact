--- conflicted
+++ resolved
@@ -7,10 +7,6 @@
   draft_release:
     runs-on: ubuntu-latest
     steps:
-<<<<<<< HEAD
-      - uses: release-drafter/release-drafter@v5.25.0
-=======
       - uses: release-drafter/release-drafter@v5
->>>>>>> 2b49f374
         env:
           GITHUB_TOKEN: ${{ secrets.MCKIT_GITHUB_TOKEN }}